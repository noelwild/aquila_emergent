--- conflicted
+++ resolved
@@ -21,22 +21,6 @@
 )
 
 # Ensure environment variables are loaded even if the server did not call
-<<<<<<< HEAD
-# ``load_dotenv`` for some reason. We look for ``backend/.env`` starting from
-# the current working directory so deployments that run the code from an
-# installed package can still locate the file in the project root. ``override``
-# ensures values from the file replace any empty environment variables.
-env_path = find_dotenv("backend/.env", usecwd=True)
-if not env_path:
-    env_path = Path(__file__).resolve().parents[1] / ".env"
-load_dotenv(env_path, override=True)
-=======
-# ``load_dotenv`` for some reason. We use ``override=True`` so that values in
-# ``backend/.env`` replace any existing environment variables that may be empty
-# in the current execution environment.
-load_dotenv(Path(__file__).resolve().parents[1] / ".env", override=True)
->>>>>>> aad9b7f2
-
 
 class OpenAITextProvider(TextProvider):
     """OpenAI text processing provider."""
